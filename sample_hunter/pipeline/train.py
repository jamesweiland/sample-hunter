import json
import sys
import traceback
import uuid
import torch
import torch.nn as nn
from torch.utils.data import DataLoader
from torch import Tensor
from torch.utils.tensorboard import SummaryWriter
import torch.multiprocessing as mp
from typing import Callable, Tuple, cast
import argparse
from pathlib import Path
from tqdm.notebook import tqdm
import webdataset as wds
import threading
import functools

from .data_loading import load_webdataset
from .encoder_net import EncoderNet
from .data_loading import collate_spectrograms, flatten_sub_batches
from .transformations.obfuscator import Obfuscator
from .transformations.preprocessor import Preprocessor
from .triplet_loss import triplet_accuracy, mine_negative
from .evaluate import evaluate
from sample_hunter.config import (
    PreprocessConfig,
    TrainConfig,
    ObfuscatorConfig,
    EncoderNetConfig,
    DEFAULT_DATASET_REPO,
)
from sample_hunter._util import (
    DEVICE,
    HF_TOKEN,
    load_model,
)


def train_single_epoch(
    model: nn.Module,
    dataloader: DataLoader,
    loss_fn: Callable[..., Tensor],
    mine_strategy: str,
    optimizer: torch.optim.Optimizer,
    device: str,
    triplet_loss_margin: float,
    writer: SummaryWriter | None = None,
) -> Tuple[float, float]:
    """
    Train `model` for a single epoch. Returns a (loss, accuracy) tuple
    """
    model.train()
    epoch_total_loss = 0
    num_batches = 0
    epoch_total_accuracy = 0
    for anchor, positive, keys in flatten_sub_batches(dataloader):
        anchor_batch = anchor.to(device)
        positive_batch = positive.to(device)
        keys = keys.to(device)

        # predict embeddings
        anchor_embeddings = model(anchor_batch)
        positive_embeddings = model(positive_batch)

        # mine the negative embedding
        negative_embeddings = mine_negative(
            anchor_embeddings=anchor_embeddings,
            positive_embeddings=positive_embeddings,
            song_ids=keys,
            mine_strategy=mine_strategy,
            margin=triplet_loss_margin,
        )
        # calculate loss
        loss = loss_fn(anchor_embeddings, positive_embeddings, negative_embeddings)

        # backpropagate loss and update weights
        optimizer.zero_grad()
        loss.backward()
        optimizer.step()

        accuracy = triplet_accuracy(
            anchor=anchor_embeddings,
            positive=positive_embeddings,
            negative=negative_embeddings,
            margin=triplet_loss_margin,
        )

        if writer:
            writer.add_scalar("Training loss", loss.item(), num_batches)
            writer.add_scalar("Training accuracy", accuracy, num_batches)

        epoch_total_loss += loss.item()
        epoch_total_accuracy += accuracy
        num_batches += 1

    epoch_average_loss = epoch_total_loss / num_batches
    print(f"Average loss of epoch: {epoch_average_loss}")
    epoch_average_accuracy = epoch_total_accuracy / num_batches
    print(f"Epoch accuracy: {epoch_average_accuracy}")
    return epoch_average_loss, epoch_average_accuracy  # type: ignore


def train(
    model: nn.Module,
    train_dataloader: DataLoader,
    loss_fn: Callable,
    mine_strategy: str,
    optimizer: torch.optim.Optimizer,
    num_epochs: range,
    triplet_loss_margin: float,
    tensorboard: str = "none",
    log_dir: Path | None = None,
    test_dataloader: DataLoader | None = None,
    save_per_epoch: Path | None = None,
    device: str = DEVICE,
):
    """
    `model`: The neural network to train.

    `train_dataloader`: A `torch.util.data.DataLoader` made from a train dataset. This dataloader must
    yield a (anchor, positive, key) triplet.

    `loss_fn`: The loss function to use for learning. Must be a triplet loss function or a derivation of it.

    `optimizer`: A `torch.optim.Optimizer` instance.

    `num_epochs`: A range object that represents the number of epochs to train.

    `alpha`: The alpha margin to use for triplet mining per-batch.

    `tensorboard`: Must be one of 'none', 'batch', or 'epoch'. If 'none', tensorboard will not be used.
    If `batch`, tensorboard metrics will be logged per-batch. If `epoch`, they will be logged per epoch.

    `log_dir`: If `tensorboard` is not `none`, then the path to the log_dir must be specified as well.

    `test_dataloader`: If given, the model will also be evaluated per epoch on a test dataset.

    `save_per_epoch`: If given, save the model to the provided path's directory at the end of each epoch,
    with '-<epoch_num>' appended to the end of the given path's stem.

    `device`: The device to use.
    """
    writer = None
    if tensorboard != "none":
        if tensorboard != "batch" and tensorboard != "epoch":
            raise ValueError(
                "An illegal option was given for tensorboard.\n"
                'tensorboard must be one of: ["none", "batch", "epoch"]\n'
                f"tensorboard was given as: {tensorboard}"
            )
        if log_dir == None:
            raise ValueError(
                "log_dir must be specified in order to use tensorboard.\n"
                f"tensorboard was given as: {tensorboard}"
            )

        writer = SummaryWriter(log_dir=log_dir)

    for i in num_epochs:
        print(f"Epoch {i}")
        loss, accuracy = train_single_epoch(
            model=model,
            dataloader=train_dataloader,
            loss_fn=loss_fn,
            mine_strategy=mine_strategy,
            optimizer=optimizer,
            device=device,
            triplet_loss_margin=triplet_loss_margin,
            writer=writer if tensorboard == "batch" else None,
        )
        if tensorboard == "epoch":
            writer.add_scalar("Training loss", loss, i)  # type: ignore
            writer.add_scalar("Training accuracy", accuracy, i)  # type: ignore

        if save_per_epoch is not None and i != num_epochs.stop - 1:
            save_path = (
                save_per_epoch.parent
                / f"{save_per_epoch.stem}-{i}{save_per_epoch.suffix}"
            )
            torch.save(model.state_dict(), save_path)

        if test_dataloader is not None:
            # evaluate accuracy as we go on the test set
            accuracy = evaluate(
                model=model,
                dataloader=test_dataloader,
                alpha=triplet_loss_margin,
                device=device,
            )
            if tensorboard != "none":
                writer.add_scalar("Testing accuracy", accuracy, i)  # type: ignore

        print("--------------------------------------------")
    if tensorboard != "none":
        writer.close()  # type: ignore
    print("Finished training")


def train_map_fn(ex):
<<<<<<< HEAD
    print(f"worker size: {sys.getsizeof(train_map_fn) * 1e-9} GB")
=======
>>>>>>> 4c90d5c8
    with train_map_fn.preprocessor as preprocessor:  # type: ignore
        try:
            if isinstance(ex["json"], bytes):
                ex["json"] = json.loads(ex["json"].decode("utf-8"))
            positive, anchor = preprocessor(ex["mp3"], train=True)
            train_map_fn.queue.put(1)  # type: ignore
            return {**ex, "positive": positive, "anchor": anchor}
        except Exception as e:
            print(f"An error occurred trying to process {ex["json"]["title"]}")
            print(str(e))

            traceback.print_exc()
            return ex


batch_num = 1


<<<<<<< HEAD
def train_collate_fn(songs, preprocess_progress_queue: mp.Queue):
=======
def train_collate_fn(songs, preprocess_progress_queue: mp.Queue, sub_batch_size: int):
>>>>>>> 4c90d5c8
    global batch_num
    batch_num += 1
    preprocess_progress_queue.put("RESET")
    preprocess_progress_queue.put(f"Preprocessing batch {batch_num}...")

    # filter out songs where preprocessing failed
    songs = [song for song in songs if "anchor" in song and "positive" in song]

    keys = [song["json"]["id"] for song in songs]
    keys = [uuid.UUID(key).int for key in keys]
    # one-hot encode keys as int64
    uuid_to_key = {u: i for i, u in enumerate(keys)}
    keys = torch.tensor([uuid_to_key[u] for u in keys])

    windows_per_song = torch.tensor([song["anchor"].shape[0] for song in songs])
    keys = torch.repeat_interleave(keys, windows_per_song)

    anchors = torch.cat([song["anchor"] for song in songs], dim=0)
    positives = torch.cat([song["positive"] for song in songs], dim=0)
    sub_batches = collate_spectrograms((anchors, positives, keys), sub_batch_size)

    return [(anchor, positive, k) for anchor, positive, k in sub_batches]


def _init_dataloader_worker(
    function,
    preprocess_config: PreprocessConfig,
    obfuscator_config: ObfuscatorConfig,
    queue: mp.Queue,
):
    function.queue = queue
    function.preprocessor = Preprocessor(
        preprocess_config, obfuscator=Obfuscator(obfuscator_config)
    )


def dataloader_worker_init_fn(_, function, preprocess_config, obfuscator_config, queue):
    _init_dataloader_worker(
        function=function,
        preprocess_config=preprocess_config,
        obfuscator_config=obfuscator_config,
        queue=queue,
    )


def preprocess_progress_listener(queue: mp.Queue, total: int, desc: str):
<<<<<<< HEAD
=======
    print("in listener")
>>>>>>> 4c90d5c8
    with tqdm(total=total, desc=desc) as pbar:
        count = 0
        while count < total:
            try:
                msg = queue.get(timeout=120.0)
<<<<<<< HEAD
=======
                print(f"msg: {msg}")
>>>>>>> 4c90d5c8
                if msg == "DONE":
                    return
                elif msg == "RESET":
                    new_desc = queue.get()
                    pbar.reset()
                    pbar.set_description(new_desc)
                    pbar.refresh()
                    sys.stdout.flush()
                    count = 0
                else:
                    pbar.update(msg)
                    pbar.refresh()
                    sys.stdout.flush()
                    count += msg

            except Exception as e:
                traceback.print_exc()
                break


def parse_args() -> argparse.Namespace:
    parser = argparse.ArgumentParser()

    parser.add_argument(
        "--num-workers",
        type=int,
        help="The number of processes to use for dataloading",
    )

    parser.add_argument(
        "--config",
        type=Path,
        help="The path to a configuration file to instantiate the EncoderNetConfig and TrainConfig",
    )

    parser.add_argument(
        "--from",
        dest="from_",
        type=Path,
        help="Option to load in a model to continue training instead of starting a new model",
    )

    hf = parser.add_argument_group("hf")
    hf.add_argument(
        "--token", type=str, help="Your huggingface token", default=HF_TOKEN
    )
    hf.add_argument(
        "--dataset",
        type=str,
        default=DEFAULT_DATASET_REPO,
        help="The dataset to use for training and testing. Either a HF repo id or a local path",
    )

    dev = parser.add_argument_group("dev")
    dev.add_argument("--num", help="train only a sample of the dataset", type=int)
    dev.add_argument(
        "--save-per-epoch",
        help="Option to save the model upon training each epoch",
        action="store_true",
    )
    dev.add_argument(
        "--continue",
        dest="continue_",
        help="Option to continue from the last trained epoch to the config's num_epochs, if the saved model has a filename ending in -<last_trained_epoch>",
        action="store_true",
    )

    parser.add_argument("out", type=Path, help="The path to save the trained model to")

    return parser.parse_args()


if __name__ == "__main__":
    args = parse_args()
    mp.set_start_method("spawn", force=True)

    if args.config:
        preprocess_config = PreprocessConfig.from_yaml(args.config)
        train_config = TrainConfig.from_yaml(args.config)
        obfuscator_config = ObfuscatorConfig.from_yaml(args.config)
        encoder_net_config = EncoderNetConfig.from_yaml(args.config)
    else:
        preprocess_config = PreprocessConfig()
        train_config = TrainConfig()
        obfuscator_config = ObfuscatorConfig()
        encoder_net_config = EncoderNetConfig()

    # load the datasets, try to get them local first and if not, load from hf
    if Path(args.dataset).exists():
        # load locally
        dataset_dir = Path(args.dataset)

        train_tars = (dataset_dir / "train").glob("*.tar")
        test_tars = (dataset_dir / "test").glob("*.tar")

<<<<<<< HEAD
        if args.num_workers and args.num_workers > 0:

            ctx = mp.get_context("spawn")

        else:
            ctx = None

        preprocess_progress_queue = mp.Queue()
        preprocess_pbar = threading.Thread(
            target=preprocess_progress_listener,
            args=[
                preprocess_progress_queue,
                train_config.source_batch_size,
                "Preprocessing batch...",
            ],
            daemon=True,
        )

        cf = functools.partial(
            train_collate_fn, preprocess_progress_queue=preprocess_progress_queue
        )
        init_worker = functools.partial(
            dataloader_worker_init_fn,
            function=train_map_fn,
            preprocess_config=preprocess_config,
            obfuscator_config=obfuscator_config,
            queue=preprocess_progress_queue,
        )

        train_dataloader = DataLoader(
            train_dataset,
            batch_size=train_config.source_batch_size,
            collate_fn=cf,
            num_workers=args.num_workers,
            multiprocessing_context=ctx,
            worker_init_fn=init_worker,
        )

        test_dataloader = DataLoader(
            test_dataset,
            batch_size=train_config.source_batch_size,
            collate_fn=cf,
            num_workers=args.num_workers,
            multiprocessing_context=ctx,
            worker_init_fn=init_worker,
        )

        if args.num:
            train_dataset = train_dataset.slice(args.num)

        if args.continue_:
            if not args.from_:
                raise ValueError("--continue was given with no model to load in")
            if not args.from_.exists():
                raise ValueError(f"--from not found: {args.from_}")
            if not str(args.from_.stem).split("-")[-1].isdigit():
                raise ValueError(
                    f"--from has a stem that does not follow the correct formatting: {args.from_.stem}\n"
                    "The stem must follow the format: <stem_name>-<epoch>"
                )

            epochs_already_trained = int(str(args.from_.stem).split("-")[-1])
            if epochs_already_trained >= train_config.num_epochs:
                raise ValueError(
                    "The model has already been trained for more epochs than specified in the config for num_epochs\n"
                    f"Epochs already trained: {epochs_already_trained}\n"
                    f"Config num_epochs: {train_config.num_epochs}"
                )

            model = load_model(args.from_, encoder_net_config)
            num_epochs = range(epochs_already_trained + 1, train_config.num_epochs + 1)
        elif args.from_:
            if not args.from_.exists():
                raise ValueError(f"--from not found: {args.from_}")

            model = load_model(args.from_, encoder_net_config)
            num_epochs = range(1, train_config.num_epochs + 1)
        else:
            # make a new model
            model = EncoderNet(encoder_net_config).to(DEVICE)  # type: ignore
            num_epochs = range(1, train_config.num_epochs + 1)

        save_per_epoch = args.out if args.save_per_epoch else None

        adam = torch.optim.Adam(model.parameters(), lr=train_config.learning_rate)
        triplet_loss = nn.TripletMarginLoss(margin=train_config.triplet_loss_margin)

        preprocess_pbar.start()
        train(
            model=model,
            train_dataloader=train_dataloader,
            test_dataloader=test_dataloader,
            optimizer=adam,
            loss_fn=triplet_loss,
            mine_strategy=train_config.mine_strategy,
            log_dir=train_config.tensorboard_log_dir,
            tensorboard=train_config.tensorboard,
            device=DEVICE,
            num_epochs=num_epochs,
            triplet_loss_margin=train_config.triplet_loss_margin,
            save_per_epoch=save_per_epoch,
        )

        preprocess_progress_queue.put("DONE")
        preprocess_pbar.join()

        torch.save(model.state_dict(), args.out)
        print(f"Model saved to {args.out}")
=======
        # have to convert the paths to str
        train_tars = [str(tar) for tar in train_tars]
        test_tars = [str(tar) for tar in test_tars]

        train_dataset = wds.WebDataset(train_tars)
        test_dataset = wds.WebDataset(test_tars)

    else:
        # load from hf
        train_dataset = cast(
            wds.WebDataset,
            load_webdataset(
                args.dataset,
                "train",
                token=args.token,
                cache_dir=train_config.cache_dir,
            ),
        )
        test_dataset = cast(
            wds.WebDataset,
            load_webdataset(
                args.dataset,
                "test",
                token=args.token,
                cache_dir=train_config.cache_dir,
            ),
        )

    train_dataset = train_dataset.map(train_map_fn)
    test_dataset = test_dataset.map(train_map_fn)

    if args.num_workers and args.num_workers > 0:

        ctx = mp.get_context("spawn")

    else:
        ctx = None

    preprocess_progress_queue = mp.Queue()
    preprocess_pbar = threading.Thread(
        target=preprocess_progress_listener,
        args=[
            preprocess_progress_queue,
            train_config.source_batch_size,
            "Preprocessing batch...",
        ],
        daemon=True,
    )

    cf = functools.partial(
        train_collate_fn,
        preprocess_progress_queue=preprocess_progress_queue,
        sub_batch_size=train_config.sub_batch_size,
    )
    init_worker = functools.partial(
        dataloader_worker_init_fn,
        function=train_map_fn,
        preprocess_config=preprocess_config,
        obfuscator_config=obfuscator_config,
        queue=preprocess_progress_queue,
    )

    train_dataloader = DataLoader(
        train_dataset,
        batch_size=train_config.source_batch_size,
        collate_fn=cf,
        num_workers=args.num_workers,
        multiprocessing_context=ctx,
        worker_init_fn=init_worker,
    )

    test_dataloader = DataLoader(
        test_dataset,
        batch_size=train_config.source_batch_size,
        collate_fn=cf,
        num_workers=args.num_workers,
        multiprocessing_context=ctx,
        worker_init_fn=init_worker,
    )

    if args.num:
        train_dataset = train_dataset.slice(args.num)

    if args.continue_:
        if not args.from_:
            raise ValueError("--continue was given with no model to load in")
        if not args.from_.exists():
            raise ValueError(f"--from not found: {args.from_}")
        if not str(args.from_.stem).split("-")[-1].isdigit():
            raise ValueError(
                f"--from has a stem that does not follow the correct formatting: {args.from_.stem}\n"
                "The stem must follow the format: <stem_name>-<epoch>"
            )

        epochs_already_trained = int(str(args.from_.stem).split("-")[-1])
        if epochs_already_trained >= train_config.num_epochs:
            raise ValueError(
                "The model has already been trained for more epochs than specified in the config for num_epochs\n"
                f"Epochs already trained: {epochs_already_trained}\n"
                f"Config num_epochs: {train_config.num_epochs}"
            )

        model = load_model(args.from_, encoder_net_config)
        num_epochs = range(epochs_already_trained + 1, train_config.num_epochs + 1)
    elif args.from_:
        if not args.from_.exists():
            raise ValueError(f"--from not found: {args.from_}")

        model = load_model(args.from_, encoder_net_config)
        num_epochs = range(1, train_config.num_epochs + 1)
    else:
        # make a new model
        model = EncoderNet(encoder_net_config).to(DEVICE)  # type: ignore
        num_epochs = range(1, train_config.num_epochs + 1)

    save_per_epoch = args.out if args.save_per_epoch else None

    adam = torch.optim.Adam(model.parameters(), lr=train_config.learning_rate)
    triplet_loss = nn.TripletMarginLoss(margin=train_config.triplet_loss_margin)

    preprocess_pbar.start()
    train(
        model=model,
        train_dataloader=train_dataloader,
        test_dataloader=test_dataloader,
        optimizer=adam,
        loss_fn=triplet_loss,
        mine_strategy=train_config.mine_strategy,
        log_dir=train_config.tensorboard_log_dir,
        tensorboard=train_config.tensorboard,
        device=DEVICE,
        num_epochs=num_epochs,
        triplet_loss_margin=train_config.triplet_loss_margin,
        save_per_epoch=save_per_epoch,
    )

    preprocess_progress_queue.put("DONE")
    preprocess_pbar.join()

    torch.save(model.state_dict(), args.out)
    print(f"Model saved to {args.out}")
>>>>>>> 4c90d5c8
<|MERGE_RESOLUTION|>--- conflicted
+++ resolved
@@ -198,10 +198,6 @@
 
 
 def train_map_fn(ex):
-<<<<<<< HEAD
-    print(f"worker size: {sys.getsizeof(train_map_fn) * 1e-9} GB")
-=======
->>>>>>> 4c90d5c8
     with train_map_fn.preprocessor as preprocessor:  # type: ignore
         try:
             if isinstance(ex["json"], bytes):
@@ -220,11 +216,7 @@
 batch_num = 1
 
 
-<<<<<<< HEAD
-def train_collate_fn(songs, preprocess_progress_queue: mp.Queue):
-=======
 def train_collate_fn(songs, preprocess_progress_queue: mp.Queue, sub_batch_size: int):
->>>>>>> 4c90d5c8
     global batch_num
     batch_num += 1
     preprocess_progress_queue.put("RESET")
@@ -271,19 +263,13 @@
 
 
 def preprocess_progress_listener(queue: mp.Queue, total: int, desc: str):
-<<<<<<< HEAD
-=======
     print("in listener")
->>>>>>> 4c90d5c8
     with tqdm(total=total, desc=desc) as pbar:
         count = 0
         while count < total:
             try:
                 msg = queue.get(timeout=120.0)
-<<<<<<< HEAD
-=======
                 print(f"msg: {msg}")
->>>>>>> 4c90d5c8
                 if msg == "DONE":
                     return
                 elif msg == "RESET":
@@ -379,116 +365,6 @@
         train_tars = (dataset_dir / "train").glob("*.tar")
         test_tars = (dataset_dir / "test").glob("*.tar")
 
-<<<<<<< HEAD
-        if args.num_workers and args.num_workers > 0:
-
-            ctx = mp.get_context("spawn")
-
-        else:
-            ctx = None
-
-        preprocess_progress_queue = mp.Queue()
-        preprocess_pbar = threading.Thread(
-            target=preprocess_progress_listener,
-            args=[
-                preprocess_progress_queue,
-                train_config.source_batch_size,
-                "Preprocessing batch...",
-            ],
-            daemon=True,
-        )
-
-        cf = functools.partial(
-            train_collate_fn, preprocess_progress_queue=preprocess_progress_queue
-        )
-        init_worker = functools.partial(
-            dataloader_worker_init_fn,
-            function=train_map_fn,
-            preprocess_config=preprocess_config,
-            obfuscator_config=obfuscator_config,
-            queue=preprocess_progress_queue,
-        )
-
-        train_dataloader = DataLoader(
-            train_dataset,
-            batch_size=train_config.source_batch_size,
-            collate_fn=cf,
-            num_workers=args.num_workers,
-            multiprocessing_context=ctx,
-            worker_init_fn=init_worker,
-        )
-
-        test_dataloader = DataLoader(
-            test_dataset,
-            batch_size=train_config.source_batch_size,
-            collate_fn=cf,
-            num_workers=args.num_workers,
-            multiprocessing_context=ctx,
-            worker_init_fn=init_worker,
-        )
-
-        if args.num:
-            train_dataset = train_dataset.slice(args.num)
-
-        if args.continue_:
-            if not args.from_:
-                raise ValueError("--continue was given with no model to load in")
-            if not args.from_.exists():
-                raise ValueError(f"--from not found: {args.from_}")
-            if not str(args.from_.stem).split("-")[-1].isdigit():
-                raise ValueError(
-                    f"--from has a stem that does not follow the correct formatting: {args.from_.stem}\n"
-                    "The stem must follow the format: <stem_name>-<epoch>"
-                )
-
-            epochs_already_trained = int(str(args.from_.stem).split("-")[-1])
-            if epochs_already_trained >= train_config.num_epochs:
-                raise ValueError(
-                    "The model has already been trained for more epochs than specified in the config for num_epochs\n"
-                    f"Epochs already trained: {epochs_already_trained}\n"
-                    f"Config num_epochs: {train_config.num_epochs}"
-                )
-
-            model = load_model(args.from_, encoder_net_config)
-            num_epochs = range(epochs_already_trained + 1, train_config.num_epochs + 1)
-        elif args.from_:
-            if not args.from_.exists():
-                raise ValueError(f"--from not found: {args.from_}")
-
-            model = load_model(args.from_, encoder_net_config)
-            num_epochs = range(1, train_config.num_epochs + 1)
-        else:
-            # make a new model
-            model = EncoderNet(encoder_net_config).to(DEVICE)  # type: ignore
-            num_epochs = range(1, train_config.num_epochs + 1)
-
-        save_per_epoch = args.out if args.save_per_epoch else None
-
-        adam = torch.optim.Adam(model.parameters(), lr=train_config.learning_rate)
-        triplet_loss = nn.TripletMarginLoss(margin=train_config.triplet_loss_margin)
-
-        preprocess_pbar.start()
-        train(
-            model=model,
-            train_dataloader=train_dataloader,
-            test_dataloader=test_dataloader,
-            optimizer=adam,
-            loss_fn=triplet_loss,
-            mine_strategy=train_config.mine_strategy,
-            log_dir=train_config.tensorboard_log_dir,
-            tensorboard=train_config.tensorboard,
-            device=DEVICE,
-            num_epochs=num_epochs,
-            triplet_loss_margin=train_config.triplet_loss_margin,
-            save_per_epoch=save_per_epoch,
-        )
-
-        preprocess_progress_queue.put("DONE")
-        preprocess_pbar.join()
-
-        torch.save(model.state_dict(), args.out)
-        print(f"Model saved to {args.out}")
-=======
         # have to convert the paths to str
         train_tars = [str(tar) for tar in train_tars]
         test_tars = [str(tar) for tar in test_tars]
@@ -629,5 +505,4 @@
     preprocess_pbar.join()
 
     torch.save(model.state_dict(), args.out)
-    print(f"Model saved to {args.out}")
->>>>>>> 4c90d5c8
+    print(f"Model saved to {args.out}")