--- conflicted
+++ resolved
@@ -46,10 +46,7 @@
     epoch_total_topk_accuracy = 0.0
     epoch_total_loss = 0.0
     for anchor, positive, keys in dataloader:
-<<<<<<< HEAD
-=======
         print("starting train iteration")
->>>>>>> de83ef1d
         anchor_batch = anchor.to(device)
         positive_batch = positive.to(device)
         keys = keys.to(device)
