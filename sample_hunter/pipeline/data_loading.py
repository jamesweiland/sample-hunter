--- conflicted
+++ resolved
@@ -14,17 +14,10 @@
 import webdataset as wds
 import re
 import traceback
-<<<<<<< HEAD
 from tqdm.notebook import tqdm
-=======
-from tqdm import tqdm
->>>>>>> de83ef1d
 
 from sample_hunter._util import HF_TOKEN, DEVICE
 from sample_hunter.config import DEFAULT_CACHE_DIR
-
-
-
 
 
 def load_tensor_from_bytes(
