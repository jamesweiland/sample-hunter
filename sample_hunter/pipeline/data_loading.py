"""
Utility functions for loading in the webdataset.
"""

from collections.abc import Buffer
import io
import math
from pathlib import Path
import random
import torch
from typing import Dict, List, Tuple, Generator
from huggingface_hub import HfApi
from tqdm.notebook import tqdm
import torchaudio
import webdataset as wds
import traceback
<<<<<<< HEAD
from tqdm.notebook import tqdm
=======
from tqdm import tqdm
import fnmatch
>>>>>>> e7b071ef

from sample_hunter._util import HF_TOKEN, DEVICE
from sample_hunter.config import DEFAULT_CACHE_DIR


def load_tensor_from_pth_bytes(
    initial_bytes: Buffer, device: str = DEVICE
) -> torch.Tensor:
    with io.BytesIO(initial_bytes) as buffer:
        tensor = torch.load(buffer, map_location=device)
    return tensor


def load_tensor_from_mp3_bytes(
    initial_bytes: Buffer, device: str = DEVICE
) -> Tuple[torch.Tensor, int]:
    with io.BytesIO(initial_bytes) as buffer:
        audio, sr = torchaudio.load(buffer, format="mp3", backend="ffmpeg")
        if audio.ndim == 1:
            audio = audio.unsqueeze(0)

    audio = audio.to(device)
    return audio, sr


def flatten_sub_batches(
    dataloader: torch.utils.data.DataLoader,
) -> Generator[Tuple[torch.Tensor, ...], None, None]:
    """
    A generator to wrap around a torch dataloader with a collate function that
    returns a list of tensors. This yields the tensors in the list, one at a time.
    This expects the dataloader to yield a list of tuples
    """
    with tqdm(desc="Iterating through sub-batches...") as pbar:
        dataloader_iter = iter(dataloader)
        while True:
            try:
                batch = next(dataloader_iter)
            except StopIteration:
                break  # End of dataloader
            except Exception as e:
                print("An error occurred while fetching a batch from the dataloader")
                traceback.print_exc()
                continue

            for sub_batch in batch:
                pbar.update()
                yield sub_batch


def collate_spectrograms(
    batch: torch.Tensor | Tuple[torch.Tensor, ...],
    sub_batch_size: int,
    shuffle: bool = True,
) -> Tuple[torch.Tensor, ...] | List[Tuple[torch.Tensor, ...]]:
    """
    Collate a batch of mappings of transformed tensors before passing to the dataloader.

    This function expects tensors with shape (source_batch_size, num_windows, num_channels, n_mels, time_frames)
    and returns a tensor with shape (sub_batch_size, num_channels, n_mels, time_frames)

    source_batch_size is the batch_size given to the dataloader
    """
    if isinstance(batch, torch.Tensor):
        if shuffle:
            perm = torch.randperm(batch.shape[0])
            shuffled = batch[perm]
            chunks = math.ceil(batch.shape[0] / sub_batch_size)
            sub_batches = torch.chunk(shuffled, chunks)
        else:
            chunks = math.ceil(batch.shape[0] / sub_batch_size)
            sub_batches = torch.chunk(batch, chunks)
        return tuple(sub_batches)

    elif isinstance(batch, tuple):

        if shuffle:
            perm = torch.randperm(batch[0].shape[0])
            shuffled = [t[perm] for t in batch]
            chunks = math.ceil(batch[0].shape[0] / sub_batch_size)
            sub_batches = [torch.chunk(t, chunks) for t in shuffled]
        else:
            chunks = math.ceil(batch[0].shape[0] / sub_batch_size)
            sub_batches = [torch.chunk(t, chunks) for t in batch]
        return list(zip(*sub_batches))

    raise ValueError(f"Unsupported type for batch: {type(batch)}")


def get_tar_files(repo_id: str, split: str, token: str) -> List[str]:
    api = HfApi()
    files = api.list_repo_files(repo_id, repo_type="dataset", token=token)
    tar_files = fnmatch.filter(files, f"{split}/*.tar")
    return tar_files


def build_pipe(repo_id: str, tar: str, token: str = HF_TOKEN) -> str:
    url = f"https://huggingface.co/datasets/{repo_id}/resolve/main/{tar}"
    pipe = f"pipe:curl -s -L {url} -H 'Authorization:Bearer {token}'"
    return pipe


def build_pipes(repo_id: str, split: str, token: str = HF_TOKEN) -> List[str]:
    tar_files = get_tar_files(repo_id, split, token)
    pipes = []
    for tar in tar_files:
        pipes.append(build_pipe(repo_id, tar, token))
    return pipes


def reshuffle_batches(dataset: wds.WebDataset, buffersize: int = 2000):
    """
    Collect samples from dataset and reshuffle across a larger buffer.

    Since webdataset only shuffles on the shard level and within the shards
    themselves, but doesn't allow inter-shard shuffling, this shuffles examples
    from different shards.
    """

    buffer = []
    for example in dataset:
        buffer.append(example)

        if len(buffer) >= buffersize:
            random.shuffle(buffer)
            yield from buffer[: len(buffer) // 2]  # yield half, keep half for mixing
            buffer = buffer[len(buffer) // 2 :]

    # yield remaining samples
    random.shuffle(buffer)
    yield from buffer


def load_webdataset(
    repo_id: str,
    split: str | List[str],
    token: str = HF_TOKEN,
    cache_dir: Path | None = None,
) -> wds.WebDataset | Dict[str, wds.WebDataset]:
    """load a webdataset of a split containing tarfiles like {split}-{i:0nd}.tar, where n is some
    arbitary 0 padding, for all i found in the split."""
    if isinstance(split, str):
        pipes = build_pipes(repo_id, split, token=token)
        return wds.WebDataset(pipes, shardshuffle=len(pipes), cache_dir=cache_dir)
    else:
        # there are multiple splits, and we'll return a dict of datasets
        datasets = {}
        for s in split:
            pipes = build_pipes(repo_id, s, token=token)
            dataset = wds.WebDataset(
                pipes, shardshuffle=len(pipes), cache_dir=cache_dir
            )
            datasets.update({s: dataset})
        return datasets<|MERGE_RESOLUTION|>--- conflicted
+++ resolved
@@ -14,12 +14,8 @@
 import torchaudio
 import webdataset as wds
 import traceback
-<<<<<<< HEAD
 from tqdm.notebook import tqdm
-=======
-from tqdm import tqdm
 import fnmatch
->>>>>>> e7b071ef
 
 from sample_hunter._util import HF_TOKEN, DEVICE
 from sample_hunter.config import DEFAULT_CACHE_DIR
