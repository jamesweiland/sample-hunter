--- conflicted
+++ resolved
@@ -47,22 +47,6 @@
 DEFAULT_RETRY_DELAY: float = 5.0
 
 
-<<<<<<< HEAD
-=======
-def plot_spectrogram(tensor: Tensor, title: str = "Spectrogram"):
-    """Plot a torch Tensor as a spectrogram"""
-    tensor = tensor.squeeze().cpu()
-    tensor = AmplitudeToDB()(tensor)
-
-    plt.figure(figsize=(12, 4))
-    plt.imshow(tensor.numpy(), aspect="auto", origin="lower", cmap="viridis")
-    plt.colorbar(format="%+2.0f dB")
-    plt.title(title)
-    plt.ylabel("Mel Frequency Bin")
-    plt.xlabel("Time Frame")
-    plt.show()
-
-
 def play_tensor_audio(tensor: torch.Tensor, sample_rate=config.preprocess.sample_rate):
     """Halt script execution to play a tensor as audio"""
     # tensor: shape (1, T) or (T,)
@@ -78,7 +62,6 @@
     sd.wait()  # Wait until playback is finished
 
 
->>>>>>> 7b32306e
 def save_to_json_or_csv(path: Path, df: pd.DataFrame) -> None:
     """Save a dataframe to json to csv"""
     if path.suffix == ".csv":
