from pathlib import Path
import os
import sys
import multiprocessing
import threading
import torch
import torchaudio
from torchaudio.transforms import AmplitudeToDB
from torch import Tensor
<<<<<<< HEAD

# import matplotlib.pyplot as plt
from typing import Any, List, Tuple
=======
import matplotlib.pyplot as plt
from typing import Any
>>>>>>> 52f444b8
from abc import ABC, abstractmethod

import pandas as pd

from sample_hunter.cfg import config


WINDOW_NUM_SAMPLES: int = int(
    config.preprocess.sample_rate * config.preprocess.spectrogram_width
)  # 2 seconds per window
STEP_NUM_SAMPLES: int = int(
    config.preprocess.sample_rate * config.preprocess.step_length
)  # 1 second overlay between windows
INPUT_SHAPE: torch.Size = torch.Size(
    (
        1,
        config.preprocess.n_mels,
        1 + WINDOW_NUM_SAMPLES // config.preprocess.hop_length,
    )
)


DEVICE: str = "cuda" if torch.cuda.is_available() else "cpu"
MEL_SPECTROGRAM = torchaudio.transforms.MelSpectrogram(
    sample_rate=config.preprocess.sample_rate,
    n_fft=config.preprocess.n_fft,
    hop_length=config.preprocess.hop_length,
    n_mels=config.preprocess.n_mels,
).to(DEVICE)

<<<<<<< HEAD
# CNN hyperparameters
DEFAULT_STRIDE: int = 1
DEFAULT_PADDING: int = 1
DEFAULT_POOL_KERNEL_SIZE: int = 2
CONV_LAYER_DIMS: List[Tuple[int, int]] = [
    (1, 16),
    (16, 32),
    (32, 64),
    (64, 128),
    (128, 256),
]
DEFAULT_NUM_BRANCHES: int = 4
DEFAULT_DIVIDE_AND_ENCODE_HIDDEN_DIM: int = 192
DEFAULT_EMBEDDING_DIM: int = 96
# note: this batch size is the *number of songs sampled*, not the number of spectrograms the
# networks trains on at a time
DEFAULT_BATCH_SIZE: int = 10
DEFAULT_LEARNING_RATE: float = 0.005
DEFAULT_NUM_EPOCHS: int = 10
DEFAULT_ALPHA: float = 0.2
DEFAULT_TEST_SPLIT: float = 0.25


TOR_BROWSER_DIR: Path = Path("/home/james/tor-browser-linux-x86_64-14.5.3/tor-browser/")
TEMP_TOR_DATA_DIR: Path = Path("/home/james/code/sample-hunter/temp_tor_data/")
# TOR_PASSWORD: str = os.environ["TOR_PASSWORD"]


PARENT_SITEMAP_URL: str = "https://www.hiphopisread.com/sitemap.xml"
SITEMAP_SAVE_PATH: Path = Path("_data/sitemaps/")
DATA_SAVE_DIR: Path = Path("_data/")
TEMP_DIR: Path = Path(DATA_SAVE_DIR / "tmp/")
ZIP_ARCHIVE_DIR: Path = Path("_data/archive/")
=======
PROCS: int = multiprocessing.cpu_count()
HF_TOKEN: str = os.environ.get("HF_TOKEN", "")
>>>>>>> 52f444b8

# these are maybe deprecated
DEFAULT_REQUEST_TIMEOUT: float = 15.0
DEFAULT_DOWNLOAD_TIME: float = 2700.0
DEFAULT_RETRIES: int = 5
DEFAULT_RETRY_DELAY: float = 5.0
<<<<<<< HEAD
CACHE_DIR: Path = Path(DATA_SAVE_DIR / "cache")
THREADS: int = 1
PROCS: int = multiprocessing.cpu_count()

ANNOTATIONS_PATH: Path = Path(DATA_SAVE_DIR / "new_annotations.csv")
AUDIO_DIR: Path = Path(DATA_SAVE_DIR / "audio-dir/")
MODEL_SAVE_PATH: Path = Path(DATA_SAVE_DIR / "test.pth")
TRAIN_LOG_DIR: Path = Path("_data/logs")
HF_DATASET_REPO_ID: str = "samplr/songs"
HF_DATASET_URL: str = "https://huggingface.co/datasets/samplr/songs"
HF_TOKEN: str = os.environ.get("HF_TOKEN", "")
=======
>>>>>>> 52f444b8


def plot_spectrogram(tensor: Tensor, title: str = "Spectrogram"):
    """Plot a torch Tensor as a spectrogram"""
    tensor = tensor.squeeze().cpu()
    tensor = AmplitudeToDB()(tensor)

    plt.figure(figsize=(12, 4))
    plt.imshow(tensor.numpy(), aspect="auto", origin="lower", cmap="viridis")
    plt.colorbar(format="%+2.0f dB")
    plt.title(title)
    plt.ylabel("Mel Frequency Bin")
    plt.xlabel("Time Frame")
    plt.show()


def save_to_json_or_csv(path: Path, df: pd.DataFrame) -> None:
    """Save a dataframe to json to csv"""
    if path.suffix == ".csv":
        return df.to_csv(path, index=True)
    elif path.suffix == ".json":
        return df.to_json(path, orient="index", indent=4)
    raise RuntimeError("Illegal path suffix for writing df to file")


def read_into_df(path: Path) -> pd.DataFrame:
    """Read a json or csv file into a pandas dataframe"""

    if path.suffix == ".csv":
        return pd.read_csv(path)
    elif path.suffix == ".json":
        return pd.read_json(path)
    raise RuntimeError("Illegal path suffix for reading into df")


class SigintHandler:
    """Handler to save a dataframe before exiting a long-running script that needs to be interrupted"""

    def __init__(self, df_name: str, path: Path):
        """Store information about the df.

        Args:
            df_name (str): the name of the object that the df is assigned to in the script
            path (Path): the path to save the df to
        """

        self.df_name = df_name
        self.path = path
        self.lock = multiprocessing.Lock()  # to make it safe for parallelization

    def __call__(self, sig, frame):
        """On sigint, save the df"""

        curr = frame
        df = None
        found = False
        while curr:
            for name, val in curr.f_locals.items():
                if name == self.df_name:
                    df = val
                    found = True
                    break
            if found:
                break
            curr = curr.f_back
        if df is not None and self.path is not None:
            print(f"Saving data to {self.path} before exiting...")
            if self.path == ".csv":
                with self.lock:
                    old_df = pd.read_csv(self.path)
                    df.to_csv(self.path)
            else:
                df.to_json(self.path, orient="index", indent=4)
            sys.exit(0)
        print("df not found and no data was saved")
        sys.exit(0)


class AtomicCounter(ABC):
    """Abstract atomic counter for multiprocessing/threading"""

    @property
    @abstractmethod
    def lock(self) -> Any:
        pass

    @property
    @abstractmethod
    def value(self) -> int:
        pass

    @value.setter
    @abstractmethod
    def value(self, v):
        pass

    def __init__(self, end: int | None = None):
        self.end = end

    def fetch_and_increment(self, inc: int = 1) -> int:
        with self.lock:
            tmp = self.value
            self.value = tmp + inc
            if self.end is not None and self.value > self.end:
                raise ValueError("Can't increment past max value")
            return tmp


class ThreadAtomicCounter(AtomicCounter):
    def __init__(self, start: int, end: int | None = None):
        super().__init__(end)
        self._lock = threading.Lock()
        self._value = start

    @property
    def lock(self):
        return self._lock

    @property
    def value(self) -> int:
        return self._value

    @value.setter
    def value(self, v):
        self._value = v


class ProcessAtomicCounter(AtomicCounter):
    def __init__(
        self,
        start: int,
        end: int | None = None,
    ):
        super().__init__(end)
        self.manager = multiprocessing.Manager()
        self._shared = self.manager.Value("i", start)
        self._lock = self.manager.Lock()

    @property
    def value(self) -> int:
        return self._shared.value

    @value.setter
    def value(self, v):
        self._shared.value = v

    @property
    def lock(self):
        return self._lock<|MERGE_RESOLUTION|>--- conflicted
+++ resolved
@@ -7,14 +7,8 @@
 import torchaudio
 from torchaudio.transforms import AmplitudeToDB
 from torch import Tensor
-<<<<<<< HEAD
-
-# import matplotlib.pyplot as plt
-from typing import Any, List, Tuple
-=======
 import matplotlib.pyplot as plt
 from typing import Any
->>>>>>> 52f444b8
 from abc import ABC, abstractmethod
 
 import pandas as pd
@@ -45,64 +39,14 @@
     n_mels=config.preprocess.n_mels,
 ).to(DEVICE)
 
-<<<<<<< HEAD
-# CNN hyperparameters
-DEFAULT_STRIDE: int = 1
-DEFAULT_PADDING: int = 1
-DEFAULT_POOL_KERNEL_SIZE: int = 2
-CONV_LAYER_DIMS: List[Tuple[int, int]] = [
-    (1, 16),
-    (16, 32),
-    (32, 64),
-    (64, 128),
-    (128, 256),
-]
-DEFAULT_NUM_BRANCHES: int = 4
-DEFAULT_DIVIDE_AND_ENCODE_HIDDEN_DIM: int = 192
-DEFAULT_EMBEDDING_DIM: int = 96
-# note: this batch size is the *number of songs sampled*, not the number of spectrograms the
-# networks trains on at a time
-DEFAULT_BATCH_SIZE: int = 10
-DEFAULT_LEARNING_RATE: float = 0.005
-DEFAULT_NUM_EPOCHS: int = 10
-DEFAULT_ALPHA: float = 0.2
-DEFAULT_TEST_SPLIT: float = 0.25
-
-
-TOR_BROWSER_DIR: Path = Path("/home/james/tor-browser-linux-x86_64-14.5.3/tor-browser/")
-TEMP_TOR_DATA_DIR: Path = Path("/home/james/code/sample-hunter/temp_tor_data/")
-# TOR_PASSWORD: str = os.environ["TOR_PASSWORD"]
-
-
-PARENT_SITEMAP_URL: str = "https://www.hiphopisread.com/sitemap.xml"
-SITEMAP_SAVE_PATH: Path = Path("_data/sitemaps/")
-DATA_SAVE_DIR: Path = Path("_data/")
-TEMP_DIR: Path = Path(DATA_SAVE_DIR / "tmp/")
-ZIP_ARCHIVE_DIR: Path = Path("_data/archive/")
-=======
 PROCS: int = multiprocessing.cpu_count()
 HF_TOKEN: str = os.environ.get("HF_TOKEN", "")
->>>>>>> 52f444b8
 
 # these are maybe deprecated
 DEFAULT_REQUEST_TIMEOUT: float = 15.0
 DEFAULT_DOWNLOAD_TIME: float = 2700.0
 DEFAULT_RETRIES: int = 5
 DEFAULT_RETRY_DELAY: float = 5.0
-<<<<<<< HEAD
-CACHE_DIR: Path = Path(DATA_SAVE_DIR / "cache")
-THREADS: int = 1
-PROCS: int = multiprocessing.cpu_count()
-
-ANNOTATIONS_PATH: Path = Path(DATA_SAVE_DIR / "new_annotations.csv")
-AUDIO_DIR: Path = Path(DATA_SAVE_DIR / "audio-dir/")
-MODEL_SAVE_PATH: Path = Path(DATA_SAVE_DIR / "test.pth")
-TRAIN_LOG_DIR: Path = Path("_data/logs")
-HF_DATASET_REPO_ID: str = "samplr/songs"
-HF_DATASET_URL: str = "https://huggingface.co/datasets/samplr/songs"
-HF_TOKEN: str = os.environ.get("HF_TOKEN", "")
-=======
->>>>>>> 52f444b8
 
 
 def plot_spectrogram(tensor: Tensor, title: str = "Spectrogram"):
