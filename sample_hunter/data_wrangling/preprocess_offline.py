"""
Preprocess all songs in samplr/songs (or the local dataset) into pairs of spectrograms, where one is the anchor and
one is the positive, and upload to samplr/specs.

Config used for most recent preprocessing: preprocess_8_6_2025.yaml
"""

import itertools
import traceback
from typing import Any, Dict, List
import torch
import argparse
import io
import json
import tarfile
import sys
import threading
import queue
import webdataset as wds
import concurrent.futures
import torch.multiprocessing as mp

from huggingface_hub import HfApi
from concurrent.futures import ProcessPoolExecutor, ThreadPoolExecutor
from tqdm.notebook import tqdm
from uuid import uuid4
from pathlib import Path

from sample_hunter.pipeline.data_loading import (
    load_tensor_from_mp3_bytes,
    load_webdataset,
)
from sample_hunter.config import PreprocessConfig, ObfuscatorConfig
from sample_hunter._util import HF_TOKEN, DEVICE
from sample_hunter.pipeline.transformations.my_musan import set_global_locks
from sample_hunter.pipeline.transformations.obfuscator import Obfuscator
from sample_hunter.pipeline.transformations.preprocessor import Preprocessor

DEFAULT_SHARD_SIZE: int = int(1e9)
DEFAULT_PROCS: int = 8
DEFAULT_THREADS: int = 10
song_num = 1
lock = threading.Lock()


def _fetch_tar_and_upload(q: queue.Queue, target_repo: str, split: str, token: str):
    api = HfApi(token=token)

    while True:
        try:
            shard = q.get(timeout=600.0)  # 10 minute timeout

            if shard is None:
                break

            path_in_repo = f"{split}/{str(uuid4())}.tar"

            api.upload_file(
                path_or_fileobj=shard,
                repo_id=target_repo,
                repo_type="dataset",
                path_in_repo=path_in_repo,
            )
        except queue.Empty:
            print("timed out waiting for a shard")
            raise

        except Exception:
            raise


def write_tensor_to_tar(
    tar: tarfile.TarFile, tensor: torch.Tensor, arcname: str
) -> int:
    """
    Add the tensor as a .pth file to the tarfile by serializing it in-memory.

    arcname is what the name of the file will be in the tarfile.

    Returns the size of the .pth file that was added to the tarfile
    """

    # serialize to .pth format in-memory
    buffer = io.BytesIO()
    torch.save(tensor, buffer)

    # get bytes of the serialized .pth
    buffer.seek(0)

    info = tarfile.TarInfo(arcname)
    info.size = buffer.getbuffer().nbytes

    tar.addfile(info, buffer)

    return info.size


def write_json_to_tar(tar: tarfile.TarFile, json_: bytes | Dict, arcname: str) -> int:
    """
    Add a json-serialized bytes in-memory.

    Returns the size of the .pth file that was added to the tarfile
    """

    if isinstance(json_, dict):
        json_ = json.dumps(json_).encode("utf-8")

    info = tarfile.TarInfo(arcname)
    info.size = len(json_)

    tar.addfile(info, io.BytesIO(json_))

    return info.size


def _init_worker(
    func,
    preprocess_config: PreprocessConfig,
    obfuscator_config: ObfuscatorConfig,
    device: str,
    num_threads_per_worker: int | None = None,
):
    """Initialize each worker with it's own preprocessor"""
    func.preprocessor = Preprocessor(
        preprocess_config, obfuscator=Obfuscator(obfuscator_config)
    )
    func.device = device

    if device == "cpu":
        assert num_threads_per_worker is not None
        torch.set_num_threads(num_threads_per_worker)


def add_future_result_to_tar(
    future: concurrent.futures.Future,
    tar: tarfile.TarFile | None,
    tar_buf: io.BytesIO | None,
    tar_result_queue: queue.Queue,
    archive_size: int,
    shard_size: int,
):
    try:
        results = future.result()
        global song_num
        global lock
        with lock:
            print(f"song {song_num}")
            song_num += 1
    except Exception:
        print("an exception occured trying to access the result of a future")
        traceback.print_exc()
        raise

    for result in results:
        anchor, positive, metadata = (
            result["anchor"],
            result["positive"],
            result["json"],
        )
        anchor = anchor.to("cpu")
        positive = positive.to("cpu")
        result_size = anchor.nbytes + positive.nbytes + sys.getsizeof(metadata)

        if tar is None or (archive_size + result_size) > shard_size:
            if tar is not None:
                assert tar_buf is not None

                tar.close()
                tar_buf.seek(0)
                tar_result_queue.put(tar_buf)
                archive_size = 0

            tar_buf = io.BytesIO()
            tar = tarfile.open(fileobj=tar_buf, mode="w")

        example_id = metadata["id"]
        anchor_name = f"{example_id}.anchor.mp3"
        positive_name = f"{example_id}.positive.mp3"
        json_name = f"{example_id}.json"

<<<<<<< HEAD
        # add tensors to tar
        archive_size += write_tensor_to_tar(tar, anchor, anchor_name)
        archive_size += write_tensor_to_tar(tar, positive, positive_name)
        archive_size += write_json_to_tar(tar, metadata, json_name)
=======
    example_id = metadata["example_id"]
    anchor_name = f"{example_id}.anchor.pth"
    positive_name = f"{example_id}.positive.pth"
    json_name = f"{example_id}.json"
>>>>>>> e7b071ef

    return tar, tar_buf, archive_size


def preprocess(example: Dict[str, Any]) -> List[Dict[str, Any]]:
    """
    Preprocess the example into a preprocessed result with keys 'anchor', 'positive', and 'json'
    """
    try:
        with torch.no_grad():
            with preprocess.preprocessor as preprocessor:  # type: ignore
                audio, sr = load_tensor_from_mp3_bytes(example["mp3"], preprocess.device)  # type: ignore

                positive_batch, anchor_batch = preprocessor(
                    audio, sample_rate=sr, train=True
                )

                # create metadata file and encode to bytes
                metadata = {
                    "song_id": example["json"]["id"],
                    "example_id": str(uuid4()),
                }
                metadata = json.dumps(metadata).encode("utf-8")

                result = [
                    {
                        "anchor": anchor_batch[i],
                        "positive": positive_batch[i],
                        "json": {"song_id": example["json"]["id"], "id": str(uuid4())},
                    }
                    for i in range(anchor_batch.shape[0])
                ]

            return result
    except Exception:
        print("an error occured trying to preprocess a song")
        traceback.print_exc(file=sys.stderr)
        raise


def upload_split(
    split: wds.WebDataset,
    split_name: str,
    preprocess_config: PreprocessConfig,
    obfuscator_config: ObfuscatorConfig,
    target_repo: str,
    token: str,
    procs: int | None = None,
    threads: int | None = None,
    shard_size: int = DEFAULT_SHARD_SIZE,
    device: str = DEVICE,
):
    """
    Upload a dataset split to `repo_id` under the `split_name` directory.
    """

    # a single thread on the main process will periodically check a queue for preprocessed songs and add
    # them to a tar shard, and if the shard's size > shard_size, upload the shard to HF and start a new one

    tar_result_queue = queue.Queue()
    tar = None
    tar_buf = None
    archive_size = 0
    split_iter = iter(split)
    if procs is not None:
        n = max(2 * procs, 16)  # size of task chunks to hold in memory at once
    elif threads is not None:
        n = max(2 * threads, 16)
    else:
        n = 16

    uploader = threading.Thread(
        target=_fetch_tar_and_upload,
        args=(tar_result_queue, target_repo, split_name, token),
    )
    uploader.start()

    with tqdm(desc="Preprocessing songs", total=1800) as pbar:

        if device == "cpu":
            assert procs is not None
            # use multiprocessing to preprocess songs in parallel
            num_threads_per_process = mp.cpu_count() // procs

            # set up some mp stuff
            manager = mp.Manager()
            locks = manager.dict()
            set_global_locks(locks, manager)

            with ProcessPoolExecutor(
                max_workers=procs,
                initializer=_init_worker,
                initargs=(
                    preprocess,
                    preprocess_config,
                    obfuscator_config,
                    device,
                    num_threads_per_process,
                ),
            ) as executor:

                # schedule the first n futures
                futures = {
                    executor.submit(preprocess, task)
                    for task in itertools.islice(split_iter, n)
                }

                while futures:
                    done, futures = concurrent.futures.wait(
                        futures, return_when=concurrent.futures.FIRST_COMPLETED
                    )

                    for fut in done:
                        tar, tar_buf, archive_size = add_future_result_to_tar(
                            fut,
                            tar,
                            tar_buf,
                            tar_result_queue,
                            archive_size,
                            shard_size,
                        )
                        pbar.update(1)

                    # schedule the next set of futures
                    for task in itertools.islice(split_iter, len(done)):
                        futures.add(executor.submit(preprocess, task))

        elif device == "cuda":
            assert threads is not None

            with ThreadPoolExecutor(
                max_workers=threads,
                initializer=_init_worker,
                initargs=(preprocess, preprocess_config, obfuscator_config, device),
            ) as executor:

                futures = {
                    executor.submit(preprocess, task)
                    for task in itertools.islice(split_iter, n)
                }

                while futures:
                    done, futures = concurrent.futures.wait(
                        futures, return_when=concurrent.futures.FIRST_COMPLETED
                    )

                    for fut in done:
                        tar, tar_buf, archive_size = add_future_result_to_tar(
                            fut,
                            tar,
                            tar_buf,
                            tar_result_queue,
                            archive_size,
                            shard_size,
                        )
                        pbar.update(1)

                    # schedule the next set of futures
                    for task in itertools.islice(split_iter, len(done)):
                        futures.add(executor.submit(preprocess, task))

        else:
            raise NotImplementedError("only supports cpu and cuda")

        # sentinel to end uploader
        tar_result_queue.put(None)
        uploader.join()


def parse_args() -> argparse.Namespace:
    parser = argparse.ArgumentParser()

    parser.add_argument(
        "--config",
        type=Path,
        help="path to the yaml file to use for configuration,"
        "should have preprocessor and obfuscator config params set.",
    )

    parser.add_argument(
        "--shardsize",
        "-s",
        type=int,
        help="Number of bytes to make each tar shard in the resultant webdataset",
        default=DEFAULT_SHARD_SIZE,
    )

    parser.add_argument(
        "--token",
        type=str,
        help="Your HF token to download and push to/from repos",
        default=HF_TOKEN,
    )

    parser.add_argument(
        "--procs",
        type=int,
        help="number of processes to run if using multiprocessing on cpu",
        default=DEFAULT_PROCS,
    )

    parser.add_argument(
        "--threads",
        type=int,
        help="number of threads to use if using multithreading on cuda",
        default=DEFAULT_THREADS,
    )

    parser.add_argument(
        "source",
        type=str,
        help="Either a HF repo id or a path to a local folder,"
        "containing the webdataset shards of songs to preprocess into spectrograms.",
    )

    parser.add_argument(
        "target", type=str, help="The hf repo to save the preprocessed spectrograms to"
    )

    return parser.parse_args()


if __name__ == "__main__":
    mp.set_start_method("spawn")
    args = parse_args()

    if Path(args.source).exists():
        args.source = Path(args.source)
        train_dir = args.source / "train"
        test_dir = args.source / "test"

        train_tars = [str(tar) for tar in train_dir.glob("*.tar")]
        test_tars = [str(tar) for tar in test_dir.glob("*.tar")]

        train_split = wds.WebDataset(train_tars, shardshuffle=len(train_tars)).decode()
        test_split = wds.WebDataset(test_tars, shardshuffle=len(test_tars)).decode()

    else:
        d = load_webdataset(args.source, ["train", "test"], args.token)
        train_split = d["train"]
        test_split = d["test"]

    if args.config:
        preprocess_config = PreprocessConfig.from_yaml(args.config)
        obfuscator_config = ObfuscatorConfig.from_yaml(args.config)
    else:
        preprocess_config = PreprocessConfig()
        obfuscator_config = ObfuscatorConfig()

    upload_split(
        split=train_split,
        split_name="train",
        preprocess_config=preprocess_config,
        obfuscator_config=obfuscator_config,
        target_repo=args.target,
        token=args.token,
        procs=args.procs,
        threads=args.threads,
        shard_size=args.shardsize,
    )
    upload_split(
        split=test_split,
        split_name="test",
        preprocess_config=preprocess_config,
        obfuscator_config=obfuscator_config,
        target_repo=args.target,
        token=args.token,
        procs=args.procs,
        threads=args.threads,
        shard_size=args.shardsize,
    )<|MERGE_RESOLUTION|>--- conflicted
+++ resolved
@@ -173,22 +173,15 @@
             tar_buf = io.BytesIO()
             tar = tarfile.open(fileobj=tar_buf, mode="w")
 
-        example_id = metadata["id"]
-        anchor_name = f"{example_id}.anchor.mp3"
-        positive_name = f"{example_id}.positive.mp3"
-        json_name = f"{example_id}.json"
-
-<<<<<<< HEAD
+    example_id = metadata["example_id"]
+    anchor_name = f"{example_id}.anchor.pth"
+    positive_name = f"{example_id}.positive.pth"
+    json_name = f"{example_id}.json"
+
         # add tensors to tar
         archive_size += write_tensor_to_tar(tar, anchor, anchor_name)
         archive_size += write_tensor_to_tar(tar, positive, positive_name)
         archive_size += write_json_to_tar(tar, metadata, json_name)
-=======
-    example_id = metadata["example_id"]
-    anchor_name = f"{example_id}.anchor.pth"
-    positive_name = f"{example_id}.positive.pth"
-    json_name = f"{example_id}.json"
->>>>>>> e7b071ef
 
     return tar, tar_buf, archive_size
 
