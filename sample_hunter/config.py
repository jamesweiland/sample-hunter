from typing_extensions import Literal
import torchaudio
from functools import cached_property
from dataclasses import InitVar, dataclass, fields, field, replace, asdict
from pathlib import Path
from typing import Any, Dict, List, Sequence, Tuple, TypeVar, Type, Union, cast
import yaml
from transformers.configuration_utils import PretrainedConfig
from abc import ABC


DEFAULT_N_FFT: int = 1024
DEFAULT_HOP_LENGTH: int = 512
DEFAULT_N_MELS: int = 64
DEFAULT_SPEC_NUM_SEC: float = 1.0
DEFAULT_STEP_NUM_SEC: float = 0.5
DEFAULT_SAMPLE_RATE: int = 44_100
DEFAULT_EMBEDDING_DIM: int = 128
DEFAULT_TRIPLET_LOSS_MARGIN: float = 0.2
<<<<<<< HEAD
DEFAULT_TOP_K: int = 20
DEFAULT_VOLUME_THRESHOLD: int = -50  # dbfs, remove anything below this
=======
DEFAULT_MINE_STRATEGY: str = "semi"
DEFAULT_TOP_K: int = 20
DEFAULT_VOLUME_THRESHOLD: int = -60  # dbfs, remove anything below this
>>>>>>> 52a84a02

DEFAULT_REPO_ID: str = "samplr/songs"
DEFAULT_CACHE_DIR: Path = Path("/home/james/code/sample-hunter/_data/cache")

T = TypeVar("T", bound="YAMLConfig")


@dataclass
class YAMLConfig(ABC):
    @classmethod
    def from_yaml(cls: Type[T], yaml_: Union[Path, str]) -> T:
        """
        Load config from a YAML file and instantiate the config dataclass.
        """

        with open(yaml_, "r") as f:
            cfg = yaml.safe_load(f)

        init_kwargs = {}
        for field in fields(cls):
            field_name = field.name
            if field_name in cfg:
                init_kwargs[field_name] = cfg[field_name]
            else:
                init_kwargs[field_name] = field.default

        return cls(**init_kwargs)

    def merge_kwargs(self, **kwargs):
        """
        Given kwargs, return a new instance of `cls` with updated attributes in kwargs.
        If a field is not in kwargs but is in this instance, the original instance's attribute will be used.
        """
        if kwargs:
            # kwargs might have keys that aren't attributes of the instance, so need to filter kwargs
            valid_fields = {f.name for f in fields(self)}
            filtered_kwargs = {k: v for k, v in kwargs.items() if k in valid_fields}
            return replace(self, **filtered_kwargs)
        return self

    def to_dict(self) -> Dict[str, Any]:
        """
        Returns the attributes as a python dictionary
        """
        return asdict(self)


@dataclass
class EncoderNetConfig(PretrainedConfig, YAMLConfig):
    """Stores the necessary hyperparameters for instantiating the model architecture."""

    kernel_stride: int = 1
    kernel_padding: int = 1
    pool_kernel_size: int = 2
    conv_layer_dims: List[Tuple[int, int]] = field(
        default_factory=lambda: [
            (1, 16),
            (16, 32),
            (32, 64),
            (64, 128),
            (128, 256),
            (256, 384),
            (384, 512),
        ]
    )
    min_dims: Tuple[int, int] = (1, 1)
    num_branches: int = 4
    divide_and_encode_hidden_dim: int = 256
    embedding_dim: int = DEFAULT_EMBEDDING_DIM
    sample_rate: int = 44100
    spec_num_sec: float = DEFAULT_SPEC_NUM_SEC
    n_mels: int = DEFAULT_N_MELS
    hop_length: int = DEFAULT_HOP_LENGTH

    extra_kwargs: InitVar[dict | None] = None  # extra kwargs for PretrainedConfig

    def __post__init__(self, extra_kwargs):
        """Initialize with args for PretrainedConfig"""
        if extra_kwargs is not None:
            super().__init__(**extra_kwargs)
        else:
            super().__init__()


@dataclass
class ObfuscatorConfig(YAMLConfig):
    time_stretch_factors: Sequence[float] = field(
        default_factory=lambda: (0.75, 1.0, 1.25, 1.5)
    )
    pitch_factors: Sequence[float] = field(
        default_factory=lambda: (0.6, 0.8, 1.0, 1.2, 1.5)
    )
    lowpass_range: Tuple[int, int] = (6_000, 12_000)
    highpass_range: Tuple[int, int] = (20, 1000)
    musan_noise_range: Tuple[float, float] = (-5, 5)
    offset_span: float = (
        0.25  # offset each sample randomly from -offset_span seconds to offset_span seconds
    )
    lowpass_frac: float = 0.5
    musan: Path = Path("/home/james/code/sample-hunter/_data/musan")
    sample_rate: int = DEFAULT_SAMPLE_RATE
    n_fft: int = DEFAULT_N_FFT
    hop_length: int = DEFAULT_HOP_LENGTH
    spec_num_sec: float = DEFAULT_SPEC_NUM_SEC
    step_num_sec: float = DEFAULT_STEP_NUM_SEC
    volume_threshold: int = DEFAULT_VOLUME_THRESHOLD

    @property
    def offset_span_num_samples(self) -> int:
        return int(self.sample_rate * self.offset_span)

    @property
    def spec_num_samples(self) -> int:
        return int(self.sample_rate * self.spec_num_sec)

    @property
    def step_num_samples(self) -> int:
        return int(self.sample_rate * self.step_num_sec)


@dataclass
class TrainConfig(YAMLConfig):
    source_batch_size: int = 200
    sub_batch_size: int = 2_000
    learning_rate: float = 0.00005
    num_epochs: int = 10
    alpha: float = DEFAULT_TRIPLET_LOSS_MARGIN
    tensorboard_log_dir: Path = Path("/home/james/code/sample-hunter/_data/logs")
    tensorboard: str = "epoch"  # can be "none", "batch", or "epoch"
    cache_dir: Path = Path(DEFAULT_CACHE_DIR)
    mine_strategy: Literal["semi", "hard"] = DEFAULT_MINE_STRATEGY


@dataclass
class PreprocessConfig(YAMLConfig):
    sample_rate: int = DEFAULT_SAMPLE_RATE
    n_fft: int = DEFAULT_N_FFT
    hop_length: int = DEFAULT_HOP_LENGTH
    n_mels: int = DEFAULT_N_MELS
    step_num_sec: float = DEFAULT_STEP_NUM_SEC
    spec_num_sec: float = DEFAULT_SPEC_NUM_SEC
    volume_threshold: int = DEFAULT_VOLUME_THRESHOLD  # dB
    offset_span: float = 0.5  # offset audio from -span to span for each window
    offset_step: float = 0.01  # amount to step each offset through

    @property
    def offset_span_num_samples(self) -> int:
        return int(self.offset_span * self.sample_rate)

    @property
    def offset_step_num_samples(self) -> int:
        return int(self.offset_step * self.sample_rate)

    @property
    def step_num_samples(self) -> int:
        return int(self.sample_rate * self.step_num_sec)

    @property
    def spec_num_samples(self) -> int:
        return int(self.sample_rate * self.spec_num_sec)

    @cached_property
    def mel_spectrogram(self) -> torchaudio.transforms.MelSpectrogram:
        return torchaudio.transforms.MelSpectrogram(
            n_mels=self.n_mels,
            sample_rate=self.sample_rate,
            hop_length=self.hop_length,
            n_fft=self.n_fft,
        )


@dataclass
class PostprocessConfig(YAMLConfig):
    alpha: float = 9.0
    top_k: int = DEFAULT_TOP_K
    sample_rate: int = DEFAULT_SAMPLE_RATE


@dataclass
class FunkyFinderPipelineConfig(YAMLConfig):
    preprocess: PreprocessConfig = field(default_factory=lambda: PreprocessConfig())
    postprocess: PostprocessConfig = field(default_factory=lambda: PostprocessConfig())

    extra_kwargs: InitVar[dict | None] = None

    def __post_init__(self, extra_kwargs):
        if extra_kwargs is not None:
            self.preprocess = self.preprocess.merge_kwargs(**extra_kwargs)
            self.postprocess = self.postprocess.merge_kwargs(**extra_kwargs)

    def to_dict(self) -> Dict[str, Any]:
        to_return = asdict(self.preprocess)
        to_return.update(asdict(self.postprocess))
        return to_return<|MERGE_RESOLUTION|>--- conflicted
+++ resolved
@@ -17,14 +17,9 @@
 DEFAULT_SAMPLE_RATE: int = 44_100
 DEFAULT_EMBEDDING_DIM: int = 128
 DEFAULT_TRIPLET_LOSS_MARGIN: float = 0.2
-<<<<<<< HEAD
-DEFAULT_TOP_K: int = 20
-DEFAULT_VOLUME_THRESHOLD: int = -50  # dbfs, remove anything below this
-=======
 DEFAULT_MINE_STRATEGY: str = "semi"
 DEFAULT_TOP_K: int = 20
 DEFAULT_VOLUME_THRESHOLD: int = -60  # dbfs, remove anything below this
->>>>>>> 52a84a02
 
 DEFAULT_REPO_ID: str = "samplr/songs"
 DEFAULT_CACHE_DIR: Path = Path("/home/james/code/sample-hunter/_data/cache")
